--- conflicted
+++ resolved
@@ -2,13 +2,7 @@
 extern crate itertools;
 
 use std::cmp::Ordering;
-<<<<<<< HEAD
-use std::f64::consts::PI;
-=======
-use std::fs::File;
-use std::io::Write;
 use std::iter::zip;
->>>>>>> 52123779
 
 use crate::enums::BackEnd;
 use crate::enums::Polarization;
@@ -135,16 +129,6 @@
             })
             .collect();
 
-        {
-            let mut file = File::create(format!("det.txt")).unwrap();
-            // self.plot_index += 1;
-            for (k, a) in zip(&kv, &det) {
-                // println!("{:?} {:?}", k, a);
-                file.write_all(format!("{:?} {:?}\n", k, a).as_bytes())
-                    .unwrap();
-            }
-        }
-
         let mut peak_finder = PeakFinder::new(&det);
         let peaks = peak_finder.with_min_height(treshold).find_peaks();
 
@@ -185,11 +169,7 @@
             println!("k = {}", _k);
         }
 
-<<<<<<< HEAD
-        n_solutions.sort_by(|a, b| b.partial_cmp(a).unwrap_or_else(|| Ordering::Equal));
-=======
         let mut n_solutions = ksolutions.into_iter().map(|k| k / om).collect::<Vec<_>>();
->>>>>>> 52123779
 
         n_solutions.sort_by(|a, b| b.partial_cmp(a).unwrap_or_else(|| Ordering::Equal));
         n_solutions
